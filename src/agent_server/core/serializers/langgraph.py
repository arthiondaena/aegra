--- conflicted
+++ resolved
@@ -32,10 +32,7 @@
                     "interrupts": [],
                     "checkpoint": None,
                     "state": None,
-<<<<<<< HEAD
-=======
                     "result": getattr(task, 'result', None)
->>>>>>> 2f4babf7
                 }
 
                 # Handle task interrupts
